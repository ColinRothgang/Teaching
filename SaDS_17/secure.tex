\paragraph{Acknowledgments}This chapter contains contributions by Colin Rothgang.

<<<<<<< HEAD
\section{History}

% caesar, one-time pad, substitution + transpostions + products thereof, etc.
This section is based mainly on \cite{cryptoNetworkSlides}. 
\input{crypto_history}

\section{Preliminaries}
These definitions are based on \cite{PuMaC2016}. 

\begin{definition}[polynomial-time algorithm]
 An algorithm $A$ is called polynomial time algorithm iff there exists $k\in \mathbb{N}$ such that the maximum number $t$ of operations $A$ has to perform for input of length $n$ satisfies $t(n)\in O(n^k)$ (some people also conveniently use $O((n\log(n))^k$ for this definition).
\end{definition}
=======
\section{History and Introduction}\label{sec:sd:crypto:hist}
\input{crypto_history}

\section{Fundamental Concepts}

No systems is perfectly secure---a brute-force attack is always possible.
Therefore, a central idea of cryptography is that waiting for a polynomial amount of time (in the sense of complexity theory) is feasible but waiting for a super-polynomial time is not.
Then a system is often defined as secure if it the best possible attack has super-polynomial complexity.
>>>>>>> 7cd1d143

\begin{definition}[Polynomial and Negligible Functions]
 A function $f:\N\to\R^+$ is called
  \begin{compactitem}
   \item \textbf{polynomial} if $f\in O(p)$ for some polynomial $p$.
   \item \textbf{super-polynomial} if $f\nin O(p)$ for every polynomial $p$ (i.e., if it is not polynomial).
   \item \textbf{negligible} if $f\in O(1/|p(x)|)$ for every polynomial $p:\N\to\R^+$.
  \end{compactitem}
\end{definition}

<<<<<<< HEAD
\begin{definition}
 A function $f:\,\mathbb{N}\to\mathbb{R}$ is called negligible iff $$\forall k\in\mathbb{N}.\,\exists N_k\in\mathbb{N}.\,\forall n\geq N_k:\,n^k\left|f(n)\right|<1.$$
\end{definition}
=======
Super-polynomial functions increase faster than any polynomial increases.
Negligible functions are somewhat dual: they decrease faster than any polynomial increases.
In cryptography, we can think of polynomial/super-polynomial/negligible functions as normal/infeasible/trivial.
>>>>>>> 7cd1d143

\begin{theorem}
We have the following closure properties:
\begin{compactitem}
 \item The sum of super-polynomial/polynomial/negligible functions is super-polynomial/polynomial/negligible again.
 \item The product of a super-polynomial/negligible function with a polynomial function is super-polynomial/negligible again.
 \item A function that is greater/smaller than a super-polynomial/negligible function is super-polynomial/negligible again.
\end{compactitem}
\end{theorem}

\begin{definition}[Polynomial Time]
 An algorithm $A$ is called \textbf{polynomial time} if its worst-case time complexity of $A$ for input of size $n$ is a polynomial function.
\end{definition}

\begin{definition}[Probabilistic Algorithm]
 A \textbf{probabilistic algorithm} is like an algorithm except that it may return different results when called multiple times for the same input.
\end{definition}

In most situations, an algorithm that may return different results is simply broken and not an algorithm at all.
However, occasionally, probabilistic algorithms are very useful.
Cryptography is an example because we often \emph{need} to make a random choic to prevent an attacker from predicting what we did.
For example, it is often unavoidable for the attacker to know what encryption scheme we use---but that is acceptable if we choose a random key.

\begin{definition}[Probabilistic Polynomial Time]
 An algorithm is called \textbf{probabilistic polynomial time} (PPT) if it is probabilistic and polynomial.
\end{definition}

One-way-functions (OWF) are functions are easy to compute but hard to invert:

\newcommand{\Prob}[2]{\mathop{\mathrm{Pr}}_{#1}[#2]}

\begin{notation}
For a function $f:X\to\Bool$, we write $\Prob{x\in X}{f(x)}$ for the probability that $f(x)$ is true when $x$ is chosen uniformly from $X$.
\end{notation}

\begin{definition}[One-Way-Function]
 A polynomial function $f:\Sigma^*\to \Sigma^*$, is a \textbf{one-way-function} if for every probabilistic algorithm $A(n\in\N,y\in \Sigma^*)\to\Sigma^*$, whose complexity is polynomial in $n$, the function
 \[n\tb\mapsto\tb \Prob{x\in\Sigma^n}{f(A(n,f(x)))=f(x)}\]
 is negligible.
\end{definition}
Intuitively, OWFs are super-polynomially hard to invert.
More precisely, any $A$ that attempts to guess (i.e., it is probabilistic) an $x\in\Sigma^n$ such that $y$ and $A(n,y)$ behave the same way under $f$ succeeds with negligible probability.

\begin{example}
It is not known if one-way functions exist.

Some functions that are commonly believed to be OWFs are discrete exponentiation and multiplication.
For example, we do not know if there is a polynomial factoring algorithm.
\end{example}

Pseudo-random-generators (PRG) are functions that can be used to generate numbers that are essentially random:
\begin{definition}[Pseudo-Randomness]
 A polynomial function $R:\Sigma^*\to\Sigma^*$ is a \textbf{pseudo-randomness-generator}
 \begin{compactitem}
   \item $R$ maps input of the same length to output of the same length, i.e., there is an $l:\N\to\N$ such that $R$ maps $\Sigma^n\to\Sigma^{l(n)}$ for every $n$.
   \item for every PPT $A(x\in\Sigma^*)\in\Bool$ the function
  \[n \tb\mapsto \tb \left|\,\Prob{x\in\Sigma^n}{A(R(x))}-\Prob{x\in\Sigma^{l(n)}}{A(x)}\,\right|\]
  is negligible.
 \end{compactitem}
\end{definition}

Intuitively, $R$ is a PRG if it maps $\Sigma^*\to\Sigma^*$ such that no PPT $A$ can tell the difference between $R(x)$ and randomly chosen $x$ with non-negligible probability.
The condition about the length of the output of $R$ is only needed so that we can take the probability on the right-hand side over a finite set.

PRGs and OWFs are intricately linked together:
\begin{theorem}[PRG Theorem]
Given a PRG, we can define an OWF, and vice versa.
\end{theorem}

%  TODO: Insert a proof for at least OWPs using hard core bits
%%This part should probably be moved to the appendix
%\begin{definition}[hard-core bit]
% Let $f$ be a one-way function. Now the function $b:\{0,1\}^*\to\{0,1\}$ is called a \emph{hard-core bit} for $f$ if $b$ is computable in polynomial time and there exists a negligible function $neg(n)$ such that for any $n\in\N$ and any PPT $A$:
% $$\mathrm{Pr}\left[A(f(x),1)=b(x)\right]\leq\frac{1}{2}+neg(n), $$ where $x\in\{0,1\}$ uniformly random. 
%\end{definition}
%
%The next step is to find one-way functions (assuming that there are one-way functions at all) for which we can build hard-core bits. 
%\begin{theorem}
% Let $f$ be a one-way function. Define $g:\{0,1\}^{2n}\to\{0,1\}^*$ as $g(x\circ y)=f(x)\circ y$, where $\left|x\right|=\left|y\right|=n$. Then $g$ is a one-way function with hard-core bit $$b(x,y)=\bigoplus_{i=1}^n x_i\land y_i=\sum_{i=1}^{n}x_iy_i (\mod 2).$$
%\end{theorem}
%If now $f$ was a one-way permutation, we can use the above construction to get an additional pseudo-random bit, so we already have a pseudo-random generator.

\section{Symmetric Encryption}\label{sec:sd:crypto:sym}
\input{symmetric}
% substitution, one-time pad, DES

\section{Asymmetric Encryption}\label{sec:sd:crypto:asym}

\subsection{RSA}

The idea behind RSA is that if $N=p\cdot q$ for large prime numbers $p$ and $q$, it is very difficult to compute $p$ and $q$ from $n$.

\paragraph{Setup}
Choose two large primes $p$ and $q$ (typically of roughly equal size).
Put $N=p\cdot q$.

Now put $n=(p-1)(q-1)$. (Actually, any common multiple of the two numbers is fine.)
Note that $n=\phi(N)$.
Pick $e\in \Z_n$ such that there is a $d\in\Z_n$ with $e\cdot d\Equiv_n 1$.
Such a $d$ exists if $\gcd(e,n)=1$ and is easy to compute (see Thm.~\ref{thm:math:extendedeuclid}).

The keys are defined as follows:
\begin{compactitem}
 \item public information (encryption key): $N$ and $e$
 \item private information (decryption key): $n$, $d$, $p$, and $q$
\end{compactitem}
Among the private information, only $N$ and $d$ are needed later on.
So $n$, $p$, and $q$ can be forgotten.
But they have to remain private---$p$ (or $q$) is enough to compute $n$ and $d$.

Different keys are often compared by their size.
That size is the number of bits in $N$.

\paragraph{Encryption}
Messages are numbers $x\in F_N$.
For example, we can choose the largest $k$ such that $2^k<N$ and use $k$-bit messages.

Encryption and decryption are functions $\Z_N\to \Z_N$ given by
\begin{compactitem}
 \item encryption: $x\mapsto x^e\modop N$
 \item decryption: $x\mapsto x^d\modop N$
\end{compactitem}

These are indeed inverse to each other:

\begin{theorem}
For all $x\in \Z_N$, we have $(x^d)^e\Equiv_N (x^e)^d \Equiv_N x$.
\end{theorem}
\begin{proof}
In general, because $N=p\cdot q$ for prime numbers $p$ and $q$, we have that $x\Equiv_N y$ iff $x\Equiv_p y$ and $x\Equiv_q y$.

So we have to show that $x^{de}\Equiv_p x$.
(We also have to show the same result for $q$, but the proof is the same.)
We distinguish two cases:
\begin{compactitem}
\item $p|x$: Then trivially $x^{de}\Equiv_p x\Equiv_p 0$.
\item Otherwise. Then $p$ and $x$ are coprime.\\
   By construction of $e$ and $d$ and using Thm.~\ref{thm:math:extendedeuclid}, we have $k\in\N$ such that $e\cdot d+k\cdot n=1$.
   Thus, we have to show $x^{de}=x\cdot (x^{p-1})^{k\cdot(q-1)}\Equiv_p x$.
   That follows from $x^{p-1}\Equiv_p 1$ as known from Thm.~\ref{thm:math:fermatlittle}.
\end{compactitem}
\end{proof}

\paragraph{Attacks}
To break RSA, $d$ has to be computed.
There are $3$ natural ways to do that:
\begin{compactitem}
 \item Factor $N$ into $p$ and $q$. Then compute $d$ easily.
 \item Compute $n$ using $n=\phi(N)$ (which may be easier than finding $p$ and $q$). Then compute $d$ easily.
 \item Find $d$ such that $e\cdot d\Equiv_n 1$ (which may be easier than finding $n$).
\end{compactitem}
Currently these are believed to be equally hard.

It is believed that there is no algorithm for factoring $N$ that is polynomial in the number of bits of $N$.
That is not proved.
There are hypothetical machines (e.g., quantum computers) that can factor $N$ polynomially.

Note that checking if $N$ can be factored (without producing the factors) is polynomial, and practical algorithms exist (in particular, the AKS algorithm).
Incidentally, that is important to find the large prime number $p$ and $q$ efficiently.
\medskip

If there is indeed no polynomial algorithm, factoring relies on brute-force attacks that find all prime numbers $k<\sqrt{N}$ and test $k|N$.
Therefore, larger keys are harder than break to smaller ones.
Because of improving hardware, the key size that is considered secure grows over time.

Keys of size $1024$ are considered secure today, but because security is a relative term, keys of size $2048$ are often recommended. 
%It is quetionable that 1024-bit rsa is really secure, even though it has not yet been publicly broken;
%(see for instance https://en.wikipedia.org/wiki/RSA_%28cryptosystem%29#Integer_factorization_and_RSA_problem or https: //www.schneier.com/blog/archives/2007/05/307digit_number.html).
Larger keys are especially important if data is needed to remain secure far into the future, when faster hardware will be available.

\section{Hashing}\label{sec:sd:crypto:hash}

\subsection{MDx}

\subsection{SHA-x}

\section{Authentication}\label{sec:sd:crypto:auth}
   % two-factor authentification

\section{Key Generation and Distribution}

   % security protocol correctness, such as key management protocol correctness,
   % e.g., going back to the work by Burrows, Abadi, and Needham on a logic of authentication (https://doi.org/10.1145/77648.77649)
   % Its an application of logic to a concrete problem space where errors are obviously bad.
<|MERGE_RESOLUTION|>--- conflicted
+++ resolved
@@ -1,228 +1,212 @@
-\paragraph{Acknowledgments}This chapter contains contributions by Colin Rothgang.
-
-<<<<<<< HEAD
-\section{History}
-
-% caesar, one-time pad, substitution + transpostions + products thereof, etc.
-This section is based mainly on \cite{cryptoNetworkSlides}. 
-\input{crypto_history}
-
-\section{Preliminaries}
-These definitions are based on \cite{PuMaC2016}. 
-
-\begin{definition}[polynomial-time algorithm]
- An algorithm $A$ is called polynomial time algorithm iff there exists $k\in \mathbb{N}$ such that the maximum number $t$ of operations $A$ has to perform for input of length $n$ satisfies $t(n)\in O(n^k)$ (some people also conveniently use $O((n\log(n))^k$ for this definition).
-\end{definition}
-=======
-\section{History and Introduction}\label{sec:sd:crypto:hist}
-\input{crypto_history}
-
-\section{Fundamental Concepts}
-
-No systems is perfectly secure---a brute-force attack is always possible.
-Therefore, a central idea of cryptography is that waiting for a polynomial amount of time (in the sense of complexity theory) is feasible but waiting for a super-polynomial time is not.
-Then a system is often defined as secure if it the best possible attack has super-polynomial complexity.
->>>>>>> 7cd1d143
-
-\begin{definition}[Polynomial and Negligible Functions]
- A function $f:\N\to\R^+$ is called
-  \begin{compactitem}
-   \item \textbf{polynomial} if $f\in O(p)$ for some polynomial $p$.
-   \item \textbf{super-polynomial} if $f\nin O(p)$ for every polynomial $p$ (i.e., if it is not polynomial).
-   \item \textbf{negligible} if $f\in O(1/|p(x)|)$ for every polynomial $p:\N\to\R^+$.
-  \end{compactitem}
-\end{definition}
-
-<<<<<<< HEAD
-\begin{definition}
- A function $f:\,\mathbb{N}\to\mathbb{R}$ is called negligible iff $$\forall k\in\mathbb{N}.\,\exists N_k\in\mathbb{N}.\,\forall n\geq N_k:\,n^k\left|f(n)\right|<1.$$
-\end{definition}
-=======
-Super-polynomial functions increase faster than any polynomial increases.
-Negligible functions are somewhat dual: they decrease faster than any polynomial increases.
-In cryptography, we can think of polynomial/super-polynomial/negligible functions as normal/infeasible/trivial.
->>>>>>> 7cd1d143
-
-\begin{theorem}
-We have the following closure properties:
-\begin{compactitem}
- \item The sum of super-polynomial/polynomial/negligible functions is super-polynomial/polynomial/negligible again.
- \item The product of a super-polynomial/negligible function with a polynomial function is super-polynomial/negligible again.
- \item A function that is greater/smaller than a super-polynomial/negligible function is super-polynomial/negligible again.
-\end{compactitem}
-\end{theorem}
-
-\begin{definition}[Polynomial Time]
- An algorithm $A$ is called \textbf{polynomial time} if its worst-case time complexity of $A$ for input of size $n$ is a polynomial function.
-\end{definition}
-
-\begin{definition}[Probabilistic Algorithm]
- A \textbf{probabilistic algorithm} is like an algorithm except that it may return different results when called multiple times for the same input.
-\end{definition}
-
-In most situations, an algorithm that may return different results is simply broken and not an algorithm at all.
-However, occasionally, probabilistic algorithms are very useful.
-Cryptography is an example because we often \emph{need} to make a random choic to prevent an attacker from predicting what we did.
-For example, it is often unavoidable for the attacker to know what encryption scheme we use---but that is acceptable if we choose a random key.
-
-\begin{definition}[Probabilistic Polynomial Time]
- An algorithm is called \textbf{probabilistic polynomial time} (PPT) if it is probabilistic and polynomial.
-\end{definition}
-
-One-way-functions (OWF) are functions are easy to compute but hard to invert:
-
-\newcommand{\Prob}[2]{\mathop{\mathrm{Pr}}_{#1}[#2]}
-
-\begin{notation}
-For a function $f:X\to\Bool$, we write $\Prob{x\in X}{f(x)}$ for the probability that $f(x)$ is true when $x$ is chosen uniformly from $X$.
-\end{notation}
-
-\begin{definition}[One-Way-Function]
- A polynomial function $f:\Sigma^*\to \Sigma^*$, is a \textbf{one-way-function} if for every probabilistic algorithm $A(n\in\N,y\in \Sigma^*)\to\Sigma^*$, whose complexity is polynomial in $n$, the function
- \[n\tb\mapsto\tb \Prob{x\in\Sigma^n}{f(A(n,f(x)))=f(x)}\]
- is negligible.
-\end{definition}
-Intuitively, OWFs are super-polynomially hard to invert.
-More precisely, any $A$ that attempts to guess (i.e., it is probabilistic) an $x\in\Sigma^n$ such that $y$ and $A(n,y)$ behave the same way under $f$ succeeds with negligible probability.
-
-\begin{example}
-It is not known if one-way functions exist.
-
-Some functions that are commonly believed to be OWFs are discrete exponentiation and multiplication.
-For example, we do not know if there is a polynomial factoring algorithm.
-\end{example}
-
-Pseudo-random-generators (PRG) are functions that can be used to generate numbers that are essentially random:
-\begin{definition}[Pseudo-Randomness]
- A polynomial function $R:\Sigma^*\to\Sigma^*$ is a \textbf{pseudo-randomness-generator}
- \begin{compactitem}
-   \item $R$ maps input of the same length to output of the same length, i.e., there is an $l:\N\to\N$ such that $R$ maps $\Sigma^n\to\Sigma^{l(n)}$ for every $n$.
-   \item for every PPT $A(x\in\Sigma^*)\in\Bool$ the function
-  \[n \tb\mapsto \tb \left|\,\Prob{x\in\Sigma^n}{A(R(x))}-\Prob{x\in\Sigma^{l(n)}}{A(x)}\,\right|\]
-  is negligible.
- \end{compactitem}
-\end{definition}
-
-Intuitively, $R$ is a PRG if it maps $\Sigma^*\to\Sigma^*$ such that no PPT $A$ can tell the difference between $R(x)$ and randomly chosen $x$ with non-negligible probability.
-The condition about the length of the output of $R$ is only needed so that we can take the probability on the right-hand side over a finite set.
-
-PRGs and OWFs are intricately linked together:
-\begin{theorem}[PRG Theorem]
-Given a PRG, we can define an OWF, and vice versa.
-\end{theorem}
-
-%  TODO: Insert a proof for at least OWPs using hard core bits
-%%This part should probably be moved to the appendix
-%\begin{definition}[hard-core bit]
-% Let $f$ be a one-way function. Now the function $b:\{0,1\}^*\to\{0,1\}$ is called a \emph{hard-core bit} for $f$ if $b$ is computable in polynomial time and there exists a negligible function $neg(n)$ such that for any $n\in\N$ and any PPT $A$:
-% $$\mathrm{Pr}\left[A(f(x),1)=b(x)\right]\leq\frac{1}{2}+neg(n), $$ where $x\in\{0,1\}$ uniformly random. 
-%\end{definition}
-%
-%The next step is to find one-way functions (assuming that there are one-way functions at all) for which we can build hard-core bits. 
-%\begin{theorem}
-% Let $f$ be a one-way function. Define $g:\{0,1\}^{2n}\to\{0,1\}^*$ as $g(x\circ y)=f(x)\circ y$, where $\left|x\right|=\left|y\right|=n$. Then $g$ is a one-way function with hard-core bit $$b(x,y)=\bigoplus_{i=1}^n x_i\land y_i=\sum_{i=1}^{n}x_iy_i (\mod 2).$$
-%\end{theorem}
-%If now $f$ was a one-way permutation, we can use the above construction to get an additional pseudo-random bit, so we already have a pseudo-random generator.
-
-\section{Symmetric Encryption}\label{sec:sd:crypto:sym}
-\input{symmetric}
-% substitution, one-time pad, DES
-
-\section{Asymmetric Encryption}\label{sec:sd:crypto:asym}
-
-\subsection{RSA}
-
-The idea behind RSA is that if $N=p\cdot q$ for large prime numbers $p$ and $q$, it is very difficult to compute $p$ and $q$ from $n$.
-
-\paragraph{Setup}
-Choose two large primes $p$ and $q$ (typically of roughly equal size).
-Put $N=p\cdot q$.
-
-Now put $n=(p-1)(q-1)$. (Actually, any common multiple of the two numbers is fine.)
-Note that $n=\phi(N)$.
-Pick $e\in \Z_n$ such that there is a $d\in\Z_n$ with $e\cdot d\Equiv_n 1$.
-Such a $d$ exists if $\gcd(e,n)=1$ and is easy to compute (see Thm.~\ref{thm:math:extendedeuclid}).
-
-The keys are defined as follows:
-\begin{compactitem}
- \item public information (encryption key): $N$ and $e$
- \item private information (decryption key): $n$, $d$, $p$, and $q$
-\end{compactitem}
-Among the private information, only $N$ and $d$ are needed later on.
-So $n$, $p$, and $q$ can be forgotten.
-But they have to remain private---$p$ (or $q$) is enough to compute $n$ and $d$.
-
-Different keys are often compared by their size.
-That size is the number of bits in $N$.
-
-\paragraph{Encryption}
-Messages are numbers $x\in F_N$.
-For example, we can choose the largest $k$ such that $2^k<N$ and use $k$-bit messages.
-
-Encryption and decryption are functions $\Z_N\to \Z_N$ given by
-\begin{compactitem}
- \item encryption: $x\mapsto x^e\modop N$
- \item decryption: $x\mapsto x^d\modop N$
-\end{compactitem}
-
-These are indeed inverse to each other:
-
-\begin{theorem}
-For all $x\in \Z_N$, we have $(x^d)^e\Equiv_N (x^e)^d \Equiv_N x$.
-\end{theorem}
-\begin{proof}
-In general, because $N=p\cdot q$ for prime numbers $p$ and $q$, we have that $x\Equiv_N y$ iff $x\Equiv_p y$ and $x\Equiv_q y$.
-
-So we have to show that $x^{de}\Equiv_p x$.
-(We also have to show the same result for $q$, but the proof is the same.)
-We distinguish two cases:
-\begin{compactitem}
-\item $p|x$: Then trivially $x^{de}\Equiv_p x\Equiv_p 0$.
-\item Otherwise. Then $p$ and $x$ are coprime.\\
-   By construction of $e$ and $d$ and using Thm.~\ref{thm:math:extendedeuclid}, we have $k\in\N$ such that $e\cdot d+k\cdot n=1$.
-   Thus, we have to show $x^{de}=x\cdot (x^{p-1})^{k\cdot(q-1)}\Equiv_p x$.
-   That follows from $x^{p-1}\Equiv_p 1$ as known from Thm.~\ref{thm:math:fermatlittle}.
-\end{compactitem}
-\end{proof}
-
-\paragraph{Attacks}
-To break RSA, $d$ has to be computed.
-There are $3$ natural ways to do that:
-\begin{compactitem}
- \item Factor $N$ into $p$ and $q$. Then compute $d$ easily.
- \item Compute $n$ using $n=\phi(N)$ (which may be easier than finding $p$ and $q$). Then compute $d$ easily.
- \item Find $d$ such that $e\cdot d\Equiv_n 1$ (which may be easier than finding $n$).
-\end{compactitem}
-Currently these are believed to be equally hard.
-
-It is believed that there is no algorithm for factoring $N$ that is polynomial in the number of bits of $N$.
-That is not proved.
-There are hypothetical machines (e.g., quantum computers) that can factor $N$ polynomially.
-
-Note that checking if $N$ can be factored (without producing the factors) is polynomial, and practical algorithms exist (in particular, the AKS algorithm).
-Incidentally, that is important to find the large prime number $p$ and $q$ efficiently.
-\medskip
-
-If there is indeed no polynomial algorithm, factoring relies on brute-force attacks that find all prime numbers $k<\sqrt{N}$ and test $k|N$.
-Therefore, larger keys are harder than break to smaller ones.
-Because of improving hardware, the key size that is considered secure grows over time.
-
-Keys of size $1024$ are considered secure today, but because security is a relative term, keys of size $2048$ are often recommended. 
-%It is quetionable that 1024-bit rsa is really secure, even though it has not yet been publicly broken;
-%(see for instance https://en.wikipedia.org/wiki/RSA_%28cryptosystem%29#Integer_factorization_and_RSA_problem or https: //www.schneier.com/blog/archives/2007/05/307digit_number.html).
-Larger keys are especially important if data is needed to remain secure far into the future, when faster hardware will be available.
-
-\section{Hashing}\label{sec:sd:crypto:hash}
-
-\subsection{MDx}
-
-\subsection{SHA-x}
-
-\section{Authentication}\label{sec:sd:crypto:auth}
-   % two-factor authentification
-
-\section{Key Generation and Distribution}
-
-   % security protocol correctness, such as key management protocol correctness,
-   % e.g., going back to the work by Burrows, Abadi, and Needham on a logic of authentication (https://doi.org/10.1145/77648.77649)
-   % Its an application of logic to a concrete problem space where errors are obviously bad.
+\paragraph{Acknowledgments}This chapter contains contributions by Colin Rothgang.
+
+\section{History and Introduction}\label{sec:sd:crypto:hist}
+%The definitions are based on \cite{PuMaC2016}. 
+%This section is based mainly on \cite{cryptoNetworkSlides}. 
+\input{crypto_history}
+
+\section{Fundamental Concepts}
+
+No systems is perfectly secure---a brute-force attack is always possible.
+Therefore, a central idea of cryptography is that waiting for a polynomial amount of time (in the sense of complexity theory) is feasible but waiting for a super-polynomial time is not.
+Then a system is often defined as secure if it the best possible attack has super-polynomial complexity.
+
+
+\begin{definition}[Polynomial and Negligible Functions]
+ A function $f:\N\to\R^+$ is called
+  \begin{compactitem}
+   \item \textbf{polynomial} if $f\in O(p)$ for some polynomial $p$.
+   \item \textbf{super-polynomial} if $f\nin O(p)$ for every polynomial $p$ (i.e., if it is not polynomial).
+   \item \textbf{negligible} if $f\in O(1/|p(x)|)$ for every polynomial $p:\N\to\R^+$.
+  \end{compactitem}
+\end{definition}
+
+
+Super-polynomial functions increase faster than any polynomial increases.
+Negligible functions are somewhat dual: they decrease faster than any polynomial increases.
+In cryptography, we can think of polynomial/super-polynomial/negligible functions as normal/infeasible/trivial.
+
+
+\begin{theorem}
+We have the following closure properties:
+\begin{compactitem}
+ \item The sum of super-polynomial/polynomial/negligible functions is super-polynomial/polynomial/negligible again.
+ \item The product of a super-polynomial/negligible function with a polynomial function is super-polynomial/negligible again.
+ \item A function that is greater/smaller than a super-polynomial/negligible function is super-polynomial/negligible again.
+\end{compactitem}
+\end{theorem}
+
+\begin{definition}[Polynomial Time]
+ An algorithm $A$ is called \textbf{polynomial time} if its worst-case time complexity of $A$ for input of size $n$ is a polynomial function.
+\end{definition}
+
+\begin{definition}[Probabilistic Algorithm]
+ A \textbf{probabilistic algorithm} is like an algorithm except that it may return different results when called multiple times for the same input.
+\end{definition}
+
+In most situations, an algorithm that may return different results is simply broken and not an algorithm at all.
+However, occasionally, probabilistic algorithms are very useful.
+Cryptography is an example because we often \emph{need} to make a random choic to prevent an attacker from predicting what we did.
+For example, it is often unavoidable for the attacker to know what encryption scheme we use---but that is acceptable if we choose a random key.
+
+\begin{definition}[Probabilistic Polynomial Time]
+ An algorithm is called \textbf{probabilistic polynomial time} (PPT) if it is probabilistic and polynomial.
+\end{definition}
+
+One-way-functions (OWF) are functions are easy to compute but hard to invert:
+
+\newcommand{\Prob}[2]{\mathop{\mathrm{Pr}}_{#1}[#2]}
+
+\begin{notation}
+For a function $f:X\to\Bool$, we write $\Prob{x\in X}{f(x)}$ for the probability that $f(x)$ is true when $x$ is chosen uniformly from $X$.
+\end{notation}
+
+\begin{definition}[One-Way-Function]
+ A polynomial function $f:\Sigma^*\to \Sigma^*$, is a \textbf{one-way-function} if for every probabilistic algorithm $A(n\in\N,y\in \Sigma^*)\to\Sigma^*$, whose complexity is polynomial in $n$, the function
+ \[n\tb\mapsto\tb \Prob{x\in\Sigma^n}{f(A(n,f(x)))=f(x)}\]
+ is negligible.
+\end{definition}
+Intuitively, OWFs are super-polynomially hard to invert.
+More precisely, any $A$ that attempts to guess (i.e., it is probabilistic) an $x\in\Sigma^n$ such that $y$ and $A(n,y)$ behave the same way under $f$ succeeds with negligible probability.
+
+\begin{example}
+It is not known if one-way functions exist.
+
+Some functions that are commonly believed to be OWFs are discrete exponentiation and multiplication.
+For example, we do not know if there is a polynomial factoring algorithm.
+\end{example}
+
+Pseudo-random-generators (PRG) are functions that can be used to generate numbers that are essentially random:
+\begin{definition}[Pseudo-Randomness]
+ A polynomial function $R:\Sigma^*\to\Sigma^*$ is a \textbf{pseudo-randomness-generator}
+ \begin{compactitem}
+   \item $R$ maps input of the same length to output of the same length, i.e., there is an $l:\N\to\N$ such that $R$ maps $\Sigma^n\to\Sigma^{l(n)}$ for every $n$.
+   \item for every PPT $A(x\in\Sigma^*)\in\Bool$ the function
+  \[n \tb\mapsto \tb \left|\,\Prob{x\in\Sigma^n}{A(R(x))}-\Prob{x\in\Sigma^{l(n)}}{A(x)}\,\right|\]
+  is negligible.
+ \end{compactitem}
+\end{definition}
+
+Intuitively, $R$ is a PRG if it maps $\Sigma^*\to\Sigma^*$ such that no PPT $A$ can tell the difference between $R(x)$ and randomly chosen $x$ with non-negligible probability.
+The condition about the length of the output of $R$ is only needed so that we can take the probability on the right-hand side over a finite set.
+
+PRGs and OWFs are intricately linked together:
+\begin{theorem}[PRG Theorem]
+Given a PRG, we can define an OWF, and vice versa.
+\end{theorem}
+
+%  TODO: Insert a proof for at least OWPs using hard core bits
+%%This part should probably be moved to the appendix
+%\begin{definition}[hard-core bit]
+% Let $f$ be a one-way function. Now the function $b:\{0,1\}^*\to\{0,1\}$ is called a \emph{hard-core bit} for $f$ if $b$ is computable in polynomial time and there exists a negligible function $neg(n)$ such that for any $n\in\N$ and any PPT $A$:
+% $$\mathrm{Pr}\left[A(f(x),1)=b(x)\right]\leq\frac{1}{2}+neg(n), $$ where $x\in\{0,1\}$ uniformly random. 
+%\end{definition}
+%
+%The next step is to find one-way functions (assuming that there are one-way functions at all) for which we can build hard-core bits. 
+%\begin{theorem}
+% Let $f$ be a one-way function. Define $g:\{0,1\}^{2n}\to\{0,1\}^*$ as $g(x\circ y)=f(x)\circ y$, where $\left|x\right|=\left|y\right|=n$. Then $g$ is a one-way function with hard-core bit $$b(x,y)=\bigoplus_{i=1}^n x_i\land y_i=\sum_{i=1}^{n}x_iy_i (\mod 2).$$
+%\end{theorem}
+%If now $f$ was a one-way permutation, we can use the above construction to get an additional pseudo-random bit, so we already have a pseudo-random generator.
+
+\section{Symmetric Encryption}\label{sec:sd:crypto:sym}
+\input{symmetric}
+% substitution, one-time pad, DES
+
+\section{Asymmetric Encryption}\label{sec:sd:crypto:asym}
+
+\subsection{RSA}
+
+The idea behind RSA is that if $N=p\cdot q$ for large prime numbers $p$ and $q$, it is very difficult to compute $p$ and $q$ from $n$.
+
+\paragraph{Setup}
+Choose two large primes $p$ and $q$ (typically of roughly equal size).
+Put $N=p\cdot q$.
+
+Now put $n=(p-1)(q-1)$. (Actually, any common multiple of the two numbers is fine.)
+Note that $n=\phi(N)$.
+Pick $e\in \Z_n$ such that there is a $d\in\Z_n$ with $e\cdot d\Equiv_n 1$.
+Such a $d$ exists if $\gcd(e,n)=1$ and is easy to compute (see Thm.~\ref{thm:math:extendedeuclid}).
+
+The keys are defined as follows:
+\begin{compactitem}
+ \item public information (encryption key): $N$ and $e$
+ \item private information (decryption key): $n$, $d$, $p$, and $q$
+\end{compactitem}
+Among the private information, only $N$ and $d$ are needed later on.
+So $n$, $p$, and $q$ can be forgotten.
+But they have to remain private---$p$ (or $q$) is enough to compute $n$ and $d$.
+
+Different keys are often compared by their size.
+That size is the number of bits in $N$.
+
+\paragraph{Encryption}
+Messages are numbers $x\in F_N$.
+For example, we can choose the largest $k$ such that $2^k<N$ and use $k$-bit messages.
+
+Encryption and decryption are functions $\Z_N\to \Z_N$ given by
+\begin{compactitem}
+ \item encryption: $x\mapsto x^e\modop N$
+ \item decryption: $x\mapsto x^d\modop N$
+\end{compactitem}
+
+These are indeed inverse to each other:
+
+\begin{theorem}
+For all $x\in \Z_N$, we have $(x^d)^e\Equiv_N (x^e)^d \Equiv_N x$.
+\end{theorem}
+\begin{proof}
+In general, because $N=p\cdot q$ for prime numbers $p$ and $q$, we have that $x\Equiv_N y$ iff $x\Equiv_p y$ and $x\Equiv_q y$.
+
+So we have to show that $x^{de}\Equiv_p x$.
+(We also have to show the same result for $q$, but the proof is the same.)
+We distinguish two cases:
+\begin{compactitem}
+\item $p|x$: Then trivially $x^{de}\Equiv_p x\Equiv_p 0$.
+\item Otherwise. Then $p$ and $x$ are coprime.\\
+   By construction of $e$ and $d$ and using Thm.~\ref{thm:math:extendedeuclid}, we have $k\in\N$ such that $e\cdot d+k\cdot n=1$.
+   Thus, we have to show $x^{de}=x\cdot (x^{p-1})^{k\cdot(q-1)}\Equiv_p x$.
+   That follows from $x^{p-1}\Equiv_p 1$ as known from Thm.~\ref{thm:math:fermatlittle}.
+\end{compactitem}
+\end{proof}
+
+\paragraph{Attacks}
+To break RSA, $d$ has to be computed.
+There are $3$ natural ways to do that:
+\begin{compactitem}
+ \item Factor $N$ into $p$ and $q$. Then compute $d$ easily.
+ \item Compute $n$ using $n=\phi(N)$ (which may be easier than finding $p$ and $q$). Then compute $d$ easily.
+ \item Find $d$ such that $e\cdot d\Equiv_n 1$ (which may be easier than finding $n$).
+\end{compactitem}
+Currently these are believed to be equally hard.
+
+It is believed that there is no algorithm for factoring $N$ that is polynomial in the number of bits of $N$.
+That is not proved.
+There are hypothetical machines (e.g., quantum computers) that can factor $N$ polynomially.
+
+Note that checking if $N$ can be factored (without producing the factors) is polynomial, and practical algorithms exist (in particular, the AKS algorithm).
+Incidentally, that is important to find the large prime number $p$ and $q$ efficiently.
+\medskip
+
+If there is indeed no polynomial algorithm, factoring relies on brute-force attacks that find all prime numbers $k<\sqrt{N}$ and test $k|N$.
+Therefore, larger keys are harder than break to smaller ones.
+Because of improving hardware, the key size that is considered secure grows over time.
+
+Keys of size $1024$ are considered secure today, but because security is a relative term, keys of size $2048$ are often recommended. 
+%It is quetionable that 1024-bit rsa is really secure, even though it has not yet been publicly broken;
+%(see for instance https://en.wikipedia.org/wiki/RSA_%28cryptosystem%29#Integer_factorization_and_RSA_problem or https: //www.schneier.com/blog/archives/2007/05/307digit_number.html).
+Larger keys are especially important if data is needed to remain secure far into the future, when faster hardware will be available.
+
+\section{Hashing}\label{sec:sd:crypto:hash}
+
+\subsection{MDx}
+
+\subsection{SHA-x}
+
+\section{Authentication}\label{sec:sd:crypto:auth}
+   % two-factor authentification
+
+\section{Key Generation and Distribution}
+
+   % security protocol correctness, such as key management protocol correctness,
+   % e.g., going back to the work by Burrows, Abadi, and Needham on a logic of authentication (https://doi.org/10.1145/77648.77649)
+   % Its an application of logic to a concrete problem space where errors are obviously bad.