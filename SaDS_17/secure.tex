--- conflicted
+++ resolved
@@ -1,160 +1,155 @@
-   \footnote{This section is under development and should be considered unpublished.}
-
-\section{History}
-
-<<<<<<< HEAD
-% caesar etc.
-\input{crypto_history}
-
-=======
-% caesar, one-time pad, substitution + transpostions + products thereof, etc.
->>>>>>> e8fbba1e
-
-\section{Preliminaries}
-
-\begin{definition}[polynomial-time algorithm]
- An algorithm $A$ is called polynomial time algorithm iff there exists $k\in \mathbb{N}$ such that the maximum number $t$ of operations $A$ has to perform for input of length $n$ satisfies $t(n)\in O(n^k)$.
-\end{definition}
-
-\begin{definition}[A probabilistic polynomial-time algorithm]
- A probabilistic polynomial-time algorithm (PPT) is a polynomial-time algorithm that might be non-deterministic. If it is deterministic we will just call it polynomial time algorithm.
-\end{definition}
-
-\begin{definition}
- A function $f:\,\mathbb{N}\to\mathbb{R}$ is called negligible iff $$\forall k\in\mathbb{N}.\,\exists N_k\in\mathbb{N}.\,\forall n\geq N_k:\,n\left|f(n)\right|<1.$$
-\end{definition}
-
-One important cryptographic primitive is the so called one-way function (OWF). Using these one-way-functions one can build provably secure symmetric encryption algorithms. However, it is currently not known whether there exist any one-way function. In the following we will especially consider one-way permutations (OWP), bijective OWFs with identical input and output length. 
-
-\begin{definition}[One way function]
- A function $f:\{0,1\}^*\to \{0,1\}^*$, is called a one-way function iff, $f$ is a PPT and for any natural number $n$ and any PPT $A$, there is a negligible function $neg$ such that: $$\mathrm{Pr}\left[f(A(f(x),1^n))=f(x)\right]\leq neg,$$ where $x$ is chosen uniformly random.
-\end{definition}
-Intuitively, OWFs are simply hard to invert PPTs. Some functions that are commonly believed to be OWFs are modular exponentiation and the multiplication of big prime numbers. 
-%\vdots\ \\
-%One way permutations\\\vdots\ \\
-
-Another important concept is the so called Pseudo-random generator (PRG or PRNG). 
-\begin{definition}[PRGs]
- A function $H:\{0,1\}^*\to \{0,1\}^*$ is called PRG iff:
- \begin{itemize}
-  \item $H$ is a PPT
-  \item There exists a PPT the so called \emph{length extension function} $l:\mathbb{N}\to\mathbb{N}$, s.t. $\forall n\in\mathbb{N}.\,l(n)>n\land \left|H(x)\right|=l(\left|x\right|), \forall x\in\{0,1\}^*$
-  \item There is a negligible function $neg$ s.t. for any PPT $A$, we have:
-  $$\left|\mathrm{Pr}\left[A(H(U_n))=1\right]-\mathrm{Pr}\left[D(U_{l(n)})=1\right]\right|<neg(n),$$ where $U_k$ denotes a uniformly random element of $\{0,1\}^k$. 
- \end{itemize}
-\end{definition}
-
-It can be shown that given any OWF, we can build a PRG. %TODO: Insert a proof for at least OWPs using hard core bits
-%This part should probably be moved to the appendix
-\begin{definition}[hard-core bit]
- Let $f$ be a one-way function. Now the function $b:\{0,1\}^*\to\{0,1\}$ is called a \emph{hard-core bit} for $f$ if $b$ is computable in polynomial time and there exists a negligible function $neg(n)$ such that for any $n\in\\mathbb{N}$ and any PPT $A$:
- $$\mathrm{Pr}\left[A(f(x),1)=b(x)\right]\leq\frac{1}{2}+neg(n), $$ where $x\in\{0,1\}$ uniformly random. 
-\end{definition}
-
-The next step is to find one-way functions (assuming that there are one-way functions at all) for which we can build hard-core bits. 
-\begin{theorem}
- Let $f$ be a one-way function. Define $g:\{0,1\}^{2n}\to\{0,1\}^*$ as $g(x\circ y)=f(x)\circ y$, where $\left|x\right|=\left|y\right|=n$. Then $g$ is a one-way function with hard-core bit $$b(x,y)=\bigoplus_{i=1}^n x_i\land y_i=\sum_{i=1}^{n}x_iy_i (\mod 2).$$
-\end{theorem}
-If now $f$ was a one-way permutation, we can use the above construction to get an additional pseudo-random bit, so we already have a pseudo-random generator.
-
-
-\section{Hashing}
-
-\subsection{MDx}
-
-\subsection{SHA-x}
-
-
-\section{Symmetric Encryption}
-\input{symmetric}
-% substitution, one-time pad, DES
-
-\section{Asymmetric Encryption}
-
-The idea behind RSA is that if $N=p\cdot q$ for large prime numbers $p$ and $q$, it is very difficult to compute $p$ and $q$ from $n$.
-
-\subsection{RSA}
-
-\paragraph{Setup}
-Choose two large primes $p$ and $q$ (typically of roughly equal size).
-Put $N=p\cdot q$.
-
-Now put $n=(p-1)(q-1)$. (Actually, any common multiple of the two numbers is fine.)
-Note that $n=\phi(N)$.
-Pick $e\in Z_n$ such that there is a $d\in\Z_n$ with $e\cdot d\Equiv_n 1$.
-Such a $d$ exists if $\gcd(e,n)=1$ and is easy to compute (see Thm.~\ref{thm:math:extendedeuclid}).
-
-The keys are defined as follows:
-\begin{compactitem}
- \item public information (encryption key): $N$ and $e$
- \item private information (decryption key): $n$, $d$, $p$, and $q$
-\end{compactitem}
-Among the private information, only $N$ and $d$ are needed later on.
-So $n$, $p$, and $q$ can be forgotten.
-But they have to remain private---$p$ (or $q$) is enough to compute $n$ and $d$.
-
-Different keys are often compared by their size.
-That size is the number of bits in $N$.
-
-\paragraph{Encryption}
-Messages are numbers $x\in F_N$.
-For example, we can choose the largest $k$ such that $2^k<N$ and use $k$-bit messages.
-
-Encryption and decryption are functions $\Z_N\to \Z_N$ given by
-\begin{compactitem}
- \item encryption: $x\mapsto x^e\modop N$
- \item decryption: $x\mapsto x^d\modop N$
-\end{compactitem}
-
-These are indeed inverse to each other:
-
-\begin{theorem}
-For all $x\in Z_N$, we have $(x^d)^e\Equiv_N (x^e)^d \Equiv_N x$.
-\end{theorem}
-\begin{proof}
-In general, because $N=p\cdot q$ for prime numbers $p$ and $q$, we have that $x\Equiv_N y$ iff $x\Equiv_p y$ and $x\Equiv_q y$.
-
-So we have to show that $x^{de}\Equiv_p x$.
-(We also have to show the same result for $q$, but the proof is the same.)
-We distinguish two cases:
-\begin{compactitem}
-\item $p|x$: Then trivially $x^{de}\Equiv_p x\Equiv_p 0$.
-\item Otherwise. Then $p$ and $x$ are coprime.\\
-   By construction of $e$ and $d$ and using Thm.~\ref{thm:math:extendedeuclid}, we have $k\in\N$ such that $e\cdot d+k\cdot n=1$.
-   Thus, we have to show $x^{de}=x\cdot (x^{p-1})^{k\cdot(q-1)}\Equiv_p x$.
-   That follows from $x^{p-1}\Equiv_p 1$ as known from Thm.~\ref{thm:math:fermatlittle}.
-\end{compactitem}
-\end{proof}
-
-\paragraph{Attacks}
-To break RSA, $d$ has to be computed.
-There are $3$ natural ways to do that:
-\begin{compactitem}
- \item Factor $N$ into $p$ and $q$. Then compute $d$ easily.
- \item Compute $n$ using $n=\phi(N)$ (which may be easier than finding $p$ and $q$). Then compute $d$ easily.
- \item Find $d$ such that $e\cdot d\Equiv_n 1$ (which may be easier than finding $n$).
-\end{compactitem}
-Currently these are believed to be equally hard.
-
-It is believed that there is no algorithm for factoring $N$ that is polynomial in the number of bits of $N$.
-That is no proved.
-There are hypothetical machines (e.g., quantum computers) that can factor $N$ polynomially.
-
-Note that checking if $N$ can be factored (without producing the factors) is polynomial, and practical algorithms exist (in particular, the AKS algorithms).
-That is important to find the large prime number $p$ and $q$ efficiently.
-\medskip
-
-If there is indeed no polynomial algorithm, factoring relies on brute-force attacks that find all prime numbers $k<\sqrt{N}$ and test $k|N$.
-Therefore, larger keys are harder than break to smaller ones.
-Because of improving hardware, the key size that is considered secure grows over time.
-
-Keys of size $1024$ are considered secure today, but because security is a relative term, keys of size $2048$ are often recommended.
-Larger keys are especially important if data is needed to remain secure far into the future, when faster hardware will be available.
-
-\section{Authentication}
-
-\section{Key Generation and Distribution}
-
-   % security protocol correctness, such as key management protocol correctness,
-   % e.g., going back to the work by Burrows, Abadi, and Needham on a logic of authentication (https://doi.org/10.1145/77648.77649)
-   % Its an application of logic to a concrete problem space where errors are obviously bad.
+   \footnote{This section is under development and should be considered unpublished.}
+
+\section{History}
+
+% caesar, one-time pad, substitution + transpostions + products thereof, etc.
+\input{crypto_history}
+
+\section{Preliminaries}
+
+\begin{definition}[polynomial-time algorithm]
+ An algorithm $A$ is called polynomial time algorithm iff there exists $k\in \mathbb{N}$ such that the maximum number $t$ of operations $A$ has to perform for input of length $n$ satisfies $t(n)\in O(n^k)$.
+\end{definition}
+
+\begin{definition}[A probabilistic polynomial-time algorithm]
+ A probabilistic polynomial-time algorithm (PPT) is a polynomial-time algorithm that might be non-deterministic. If it is deterministic we will just call it polynomial time algorithm.
+\end{definition}
+
+\begin{definition}
+ A function $f:\,\mathbb{N}\to\mathbb{R}$ is called negligible iff $$\forall k\in\mathbb{N}.\,\exists N_k\in\mathbb{N}.\,\forall n\geq N_k:\,n\left|f(n)\right|<1.$$
+\end{definition}
+
+One important cryptographic primitive is the so called one-way function (OWF). Using these one-way-functions one can build provably secure symmetric encryption algorithms. However, it is currently not known whether there exist any one-way function. In the following we will especially consider one-way permutations (OWP), bijective OWFs with identical input and output length. 
+
+\begin{definition}[One way function]
+ A function $f:\{0,1\}^*\to \{0,1\}^*$, is called a one-way function iff, $f$ is a PPT and for any natural number $n$ and any PPT $A$, there is a negligible function $neg$ such that: $$\mathrm{Pr}\left[f(A(f(x),1^n))=f(x)\right]\leq neg,$$ where $x$ is chosen uniformly random.
+\end{definition}
+Intuitively, OWFs are simply hard to invert PPTs. Some functions that are commonly believed to be OWFs are modular exponentiation and the multiplication of big prime numbers. 
+%\vdots\ \\
+%One way permutations\\\vdots\ \\
+
+Another important concept is the so called Pseudo-random generator (PRG or PRNG). 
+\begin{definition}[PRGs]
+ A function $H:\{0,1\}^*\to \{0,1\}^*$ is called PRG iff:
+ \begin{itemize}
+  \item $H$ is a PPT
+  \item There exists a PPT the so called \emph{length extension function} $l:\mathbb{N}\to\mathbb{N}$, s.t. $\forall n\in\mathbb{N}.\,l(n)>n\land \left|H(x)\right|=l(\left|x\right|), \forall x\in\{0,1\}^*$
+  \item There is a negligible function $neg$ s.t. for any PPT $A$, we have:
+  $$\left|\mathrm{Pr}\left[A(H(U_n))=1\right]-\mathrm{Pr}\left[D(U_{l(n)})=1\right]\right|<neg(n),$$ where $U_k$ denotes a uniformly random element of $\{0,1\}^k$. 
+ \end{itemize}
+\end{definition}
+
+It can be shown that given any OWF, we can build a PRG. %TODO: Insert a proof for at least OWPs using hard core bits
+%This part should probably be moved to the appendix
+\begin{definition}[hard-core bit]
+ Let $f$ be a one-way function. Now the function $b:\{0,1\}^*\to\{0,1\}$ is called a \emph{hard-core bit} for $f$ if $b$ is computable in polynomial time and there exists a negligible function $neg(n)$ such that for any $n\in\\mathbb{N}$ and any PPT $A$:
+ $$\mathrm{Pr}\left[A(f(x),1)=b(x)\right]\leq\frac{1}{2}+neg(n), $$ where $x\in\{0,1\}$ uniformly random. 
+\end{definition}
+
+The next step is to find one-way functions (assuming that there are one-way functions at all) for which we can build hard-core bits. 
+\begin{theorem}
+ Let $f$ be a one-way function. Define $g:\{0,1\}^{2n}\to\{0,1\}^*$ as $g(x\circ y)=f(x)\circ y$, where $\left|x\right|=\left|y\right|=n$. Then $g$ is a one-way function with hard-core bit $$b(x,y)=\bigoplus_{i=1}^n x_i\land y_i=\sum_{i=1}^{n}x_iy_i (\mod 2).$$
+\end{theorem}
+If now $f$ was a one-way permutation, we can use the above construction to get an additional pseudo-random bit, so we already have a pseudo-random generator.
+
+
+\section{Hashing}
+
+\subsection{MDx}
+
+\subsection{SHA-x}
+
+
+\section{Symmetric Encryption}
+\input{symmetric}
+% substitution, one-time pad, DES
+
+\section{Asymmetric Encryption}
+
+The idea behind RSA is that if $N=p\cdot q$ for large prime numbers $p$ and $q$, it is very difficult to compute $p$ and $q$ from $n$.
+
+\subsection{RSA}
+
+\paragraph{Setup}
+Choose two large primes $p$ and $q$ (typically of roughly equal size).
+Put $N=p\cdot q$.
+
+Now put $n=(p-1)(q-1)$. (Actually, any common multiple of the two numbers is fine.)
+Note that $n=\phi(N)$.
+Pick $e\in Z_n$ such that there is a $d\in\Z_n$ with $e\cdot d\Equiv_n 1$.
+Such a $d$ exists if $\gcd(e,n)=1$ and is easy to compute (see Thm.~\ref{thm:math:extendedeuclid}).
+
+The keys are defined as follows:
+\begin{compactitem}
+ \item public information (encryption key): $N$ and $e$
+ \item private information (decryption key): $n$, $d$, $p$, and $q$
+\end{compactitem}
+Among the private information, only $N$ and $d$ are needed later on.
+So $n$, $p$, and $q$ can be forgotten.
+But they have to remain private---$p$ (or $q$) is enough to compute $n$ and $d$.
+
+Different keys are often compared by their size.
+That size is the number of bits in $N$.
+
+\paragraph{Encryption}
+Messages are numbers $x\in F_N$.
+For example, we can choose the largest $k$ such that $2^k<N$ and use $k$-bit messages.
+
+Encryption and decryption are functions $\Z_N\to \Z_N$ given by
+\begin{compactitem}
+ \item encryption: $x\mapsto x^e\modop N$
+ \item decryption: $x\mapsto x^d\modop N$
+\end{compactitem}
+
+These are indeed inverse to each other:
+
+\begin{theorem}
+For all $x\in Z_N$, we have $(x^d)^e\Equiv_N (x^e)^d \Equiv_N x$.
+\end{theorem}
+\begin{proof}
+In general, because $N=p\cdot q$ for prime numbers $p$ and $q$, we have that $x\Equiv_N y$ iff $x\Equiv_p y$ and $x\Equiv_q y$.
+
+So we have to show that $x^{de}\Equiv_p x$.
+(We also have to show the same result for $q$, but the proof is the same.)
+We distinguish two cases:
+\begin{compactitem}
+\item $p|x$: Then trivially $x^{de}\Equiv_p x\Equiv_p 0$.
+\item Otherwise. Then $p$ and $x$ are coprime.\\
+   By construction of $e$ and $d$ and using Thm.~\ref{thm:math:extendedeuclid}, we have $k\in\N$ such that $e\cdot d+k\cdot n=1$.
+   Thus, we have to show $x^{de}=x\cdot (x^{p-1})^{k\cdot(q-1)}\Equiv_p x$.
+   That follows from $x^{p-1}\Equiv_p 1$ as known from Thm.~\ref{thm:math:fermatlittle}.
+\end{compactitem}
+\end{proof}
+
+\paragraph{Attacks}
+To break RSA, $d$ has to be computed.
+There are $3$ natural ways to do that:
+\begin{compactitem}
+ \item Factor $N$ into $p$ and $q$. Then compute $d$ easily.
+ \item Compute $n$ using $n=\phi(N)$ (which may be easier than finding $p$ and $q$). Then compute $d$ easily.
+ \item Find $d$ such that $e\cdot d\Equiv_n 1$ (which may be easier than finding $n$).
+\end{compactitem}
+Currently these are believed to be equally hard.
+
+It is believed that there is no algorithm for factoring $N$ that is polynomial in the number of bits of $N$.
+That is no proved.
+There are hypothetical machines (e.g., quantum computers) that can factor $N$ polynomially.
+
+Note that checking if $N$ can be factored (without producing the factors) is polynomial, and practical algorithms exist (in particular, the AKS algorithms).
+That is important to find the large prime number $p$ and $q$ efficiently.
+\medskip
+
+If there is indeed no polynomial algorithm, factoring relies on brute-force attacks that find all prime numbers $k<\sqrt{N}$ and test $k|N$.
+Therefore, larger keys are harder than break to smaller ones.
+Because of improving hardware, the key size that is considered secure grows over time.
+
+Keys of size $1024$ are considered secure today, but because security is a relative term, keys of size $2048$ are often recommended.
+Larger keys are especially important if data is needed to remain secure far into the future, when faster hardware will be available.
+
+\section{Authentication}
+
+\section{Key Generation and Distribution}
+
+   % security protocol correctness, such as key management protocol correctness,
+   % e.g., going back to the work by Burrows, Abadi, and Needham on a logic of authentication (https://doi.org/10.1145/77648.77649)
+   % Its an application of logic to a concrete problem space where errors are obviously bad.