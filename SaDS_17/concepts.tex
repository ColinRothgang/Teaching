--- conflicted
+++ resolved
@@ -1,232 +1,228 @@
-This section mostly follows \cite{dependability}, including some tables, which is available online.
-
-Computer systems can be evaluated according to
-\begin{compactitem}
- \item functionality
- \item usability
- \item performance
- \item cost
- \item dependability
-\end{compactitem}
-
-\textbf{Dependability} means to deliver service to a user that can justifiably be trusted.
-The user is another system (physical or human) that interacts with the former at the service interface.
-The \textbf{function} of a system is what the system is intended to do as described by its functional specification.
-Correct service is delivered when the service implements the specification.
-
-A systematic exposition of the concepts of dependability consists of three parts: the attributes of dependability, their threats, and means to achieve dependability.
-An overview is given in Fig.~\ref{fig:concepts_dep}.
-
-\begin{figure}
-\centering
-\includegraphics[width=0.7\linewidth]{concepts_dep}
-\caption{Concepts Related to Dependability}
-\label{fig:concepts_dep}
-\end{figure}
-
-\section{Attributes}
-
-\subsection{Definitions}
-
-\textbf{Availability} means the readiness for correct service.
-This includes two subaspects: the functionality has to \textbf{exist} and be realized \textbf{correctly}, i.e., according to its specification.
-
-\textbf{Reliability} means the continuity of correct service.
-This is similar to availability but emphasizes that the service not only exists but exist without downtime or intermittent failures.
-
-\textbf{Safety} means the absence of catastrophic consequences on the user(s) and the environment.
-Often safety involves interpreting signals received from and sending signals to external devices that operate in the real world, e.g., the cameras and the engine of the car.
-This introduces additional uncertainty (not to mention the other cars and pedestrians) that can be difficult to anticipate in the specification.
-
-\textbf{Security} means the availability for authorized users only.
-This includes protection against any malicious influenced from the outside, i.e., any kind of attack or hacking.
-This includes all defenses against hacking.\footnote{\cite{dependability} calls a related property \emph{integrity}, and then defines security as the combination of integrity and confidentiality.}
-
-\textbf{Confidentiality} means the absence of unauthorized disclosure of information.
-This includes the security of all private data including any intermediate results of computation such as passwords or keys.
-
-\textbf{Maintainability} means the ability to undergo repairs and modifications.
-This includes all necessary changes needed during long-term deployment.
-
-\subsection{Incomplete Specifications}
-
-Often the attributes are not or only implicitly part of the specification of a system.
-
-Availability is usually implicitly required, but details may be omitted.
-For example, the acceptable variation of response times may be unspecified.
-
-Reliability is also usually implicit required, but details may be omitted.
-For example, the acceptable downtime may be unspecified.
-
-Safety is usually specified well if a potential safety danger is realized.
-But it can be easy to foresee all necessary safety requirements.
-
-Security is often forgotten completely or partially.
-It is usually difficult to translate the abstract requirement of security into concrete, testable properties.
-After all, the first mistake of security is to assume to know what the attacker might do.
-
-Confidentiality is often considered even less then security.
-
-Maintainability is often ignored completely.
-That is a typical pitfall for large projects, where realizing any requirement at deploy time may be completely different from realizing it after a year or later.
-This is because intermediate changes have messed up the system so much that, e.g., security flaws are not noticed anymore.
-
-\subsection{Imperfect Implementations}
-
-All attributes are very difficult to realize perfectly in implementations.
-
-Availability and reliability often fail.
-In addition to plain design or implementation errors, there may be failures in hardware, networks, operating system, external components that were not foreseen by the developer.
-
-Together with correctness, safety is the only property that is at least in principle accessible to a formal definition.
-But the resulting problem is undecidable.
-<<<<<<< HEAD
-So in practice, we have to use extensive testing. 
-=======
-So in practice, we have to use extensive testing.  
->>>>>>> 49c5e998
-
-Security is very complex to prove because any proof must make assumptions about what kind of attacks there are.
-Attacking a system often requires intentionally violating the specification and supply unanticipated input.
-
-Perfect confidentiality is impossible to realize because all computation leaks some information other than the output: This reaches from runtime and resource use to obscure effects like the development of heat due to CPU activity.
-
-Maintainability is hard to realize because especially inexperienced developers or unskilled managers cannot assess whether a particular design is maintainable.
-
-\section{Threats}
-
-\subsection{Failures}
-
-A system \textbf{failure} is an event that occurs when the delivered service deviates from correct service.
-See Fig.~\ref{fig:concepts_fail} for an overview of related concepts.
-
-A \textbf{fault} is the adjudged or hypothesized cause of an error.
-A fault is \textbf{active} when it produces an error; otherwise it is \textbf{dormant}.
-See Fig.~\ref{fig:concepts_fault} for an overview of related concepts.
-
-An \textbf{error} is that part of the system state that may cause a subsequent failure: a failure occurs when an error reaches the service interface and alters the service.
-
-\begin{figure}
-\centering
-\includegraphics[width=0.7\linewidth]{concepts_fail}
-\caption{Failure Modes}
-\label{fig:concepts_fail}
-\end{figure}
-
-\begin{figure}
-\centering
-\includegraphics[width=0.7\linewidth]{concepts_fault}
-\caption{Fault Classes}
-\label{fig:concepts_fault}
-\end{figure}
-
-\section{Means}
-
-\subsection{Fault Prevention}
-
-Fault prevention requires quality control techniques employed during the design and manufacturing of the system.
-That includes, e.g., structured programming, information hiding, or modularization.
-
-Shielding, radiation hardening, etc., are needed to prevent physical faults.
-Training and maintenance procedures aim at preventing interaction faults.
-Firewalls and similar defenses intend to prevent malicious faults.
-
-\subsection{Fault Tolerance}
-
-Fault tolerance is intended to preserve the delivery of correct service in the presence of active faults.
-This may refer to accidental or malicious faults.
-
-\paragraph{Error detection}
-An error that is present but not detected is a \textbf{latent} error. 
-Concurrent error detection takes place during service delivery.
-Preemptive error detection takes place while service delivery is suspended; it checks the
-system for latent errors and dormant faults.
-
-\paragraph{Recovery}
-Recovery consists of error handling and fault handling.
-
-Error handling eliminates errors from the system state by
-\begin{compactitem}
-  \item rollback: the state is transformed to a previously saved state
-  \item compensation: the erroneous state is redundant enough to eliminate the error,
-  \item rollforward: the state is transformed to a new state without the detected error.
-\end{compactitem}
-
-Fault handling prevents located faults from being activated again by
-\begin{compactitem}
-  \item fault diagnosis: identify location and type of the cause of an error
-  \item fault isolation: exclude the fault from future service delivery, i.e., make the fault dormant
-  \item system reconfiguration: switch to non-failed components
-  \item system reinitialization: update to a new configuration of the system
-\end{compactitem}
-
-The choice of error detection, error handling, and fault handling techniques, and of their implementation, is directly related to the underlying fault assumption.
-
-Fault tolerance is recursive: Its implementation must be protected against faults as well.
-
-
-\subsection{Fault Removal}
-
-\paragraph{Development Phase}
-Fault removal during the development phase of a system consists of three steps:
-\begin{compactitem}
- \item Verification checks whether the system satisfies required properties.
- \item If verification fails, diagnosis identifies the faults that prevented verification.
- \item After diagnosis, correction is carried, and verification repeated.
-\end{compactitem}
-
-Multiple different properties can be verified:
-\begin{compactitem}
- \item Verifying the specification is usually referred to as validation.
-Static verification does not exercise the systems and uses static analysis (e.g., inspections or walk-through), model-checking, or theorem proving.
-Dynamic verification exercises the systems and uses testing.
-\item Verifying the fault tolerance mechanism.
-This can employ formal static verification or fault injection, i.e., testing where intentional faults or errors are part of the test.
-\item Verifying that the system cannot do more than specified is especially relevant for safety and security.
-\end{compactitem}
-
-\emph{Design for verifiability} means to design a system in such a way that verification becomes easy.
-
-\paragraph{Operation Phase}
-Fault removal during the life time of a system employs two methods:
-\begin{compactitem}
-\item Corrective maintenance removes faults that have produced errors that were detected and reported.
-\item Preventive maintenance uncovers faults before they cause errors.
-This may also include design faults that have caused errors in similar systems.
-\end{compactitem}
-
-Fault removal during operation often first isolates the fault (e.g., by a workaround or patch) before the actual removal is carried out.
-
-\subsection{Fault Forecasting}
-
-Fault forecasting evaluates a system with respect to fault occurrence or activation.
-It has two aspects:
-\begin{compactitem}
-  \item Qualitative evaluation identifies, classifies, and ranks the failure modes, or the event combinations that would lead to system failures.
-  \item Quantitative evaluation determines the probabilities to which some of the attributes of dependability are satisfied, which are then viewed as measures of dependability.
-  This may use, e.g., Markov chains or Petri nets.
-\end{compactitem}
-
-%Dependability can remain stable, grow, or decrease during a system's life-cycle.
-%These can be measure by failure intensity, i.e., the number of failures per unit of time.
-%It typically first decreases, then stabilizes, then increases, and the cycle resumes.
-%
-%The alternation of correct-incorrect service delivery is quantified to define reliability, availability, and maintainability as measures of dependability:
-%\begin{compactitem}
-% \item reliability: a measure of the continuous delivery of correct service---or, equivalently, of the time to failure,
-% \item availability: a measure of the delivery of correct service with respect to the alternation of correct and incorrect service,
-%• maintainability: a measure of the time to service restoration since the last failure occurrence, or
-%equivalently, measure of the continuous delivery of incorrect service,
-%• safety is an extension of reliability: when the state of correct service and the states of incorrect
-%service due to non-catastrophic failure are grouped into a safe state (in the sense of being free from
-%catastrophic damage, not from danger), safety is a measure of continuous safeness, or equivalently,
-%of the time to catastrophic failure; safety is thus reliability with respect to catastrophic failures.
-%Generally, a system delivers several services, and there often are two or more modes of service quality,
-%e.g. ranging from full capacity to emergency service. These modes distinguish less and less complete
-%service deliveries. Performance-related measures of dependability are usually subsumed into the notion
-%of performability.
-
-%The main approaches to derive probabilistic measures of dependability measures are modeling and testing.
-%These approaches are complementary since modeling needs data on the basic processes modeled (failure process, maintenance process, system activation process, etc.), that may be obtained either by testing, or by the processing of failure data.
-%When evaluating fault-tolerant systems, the effectiveness of error and fault handling mechanisms, i.e., their coverage, has a drastic influence on dependability measures.
-%The evaluation of coverage can be performed either through modeling or through testing, i.e. fault injection.
+This section mostly follows \cite{dependability}, including some tables, which is available online.
+
+Computer systems can be evaluated according to
+\begin{compactitem}
+ \item functionality
+ \item usability
+ \item performance
+ \item cost
+ \item dependability
+\end{compactitem}
+
+\textbf{Dependability} means to deliver service to a user that can justifiably be trusted.
+The user is another system (physical or human) that interacts with the former at the service interface.
+The \textbf{function} of a system is what the system is intended to do as described by its functional specification.
+Correct service is delivered when the service implements the specification.
+
+A systematic exposition of the concepts of dependability consists of three parts: the attributes of dependability, their threats, and means to achieve dependability.
+An overview is given in Fig.~\ref{fig:concepts_dep}.
+
+\begin{figure}
+\centering
+\includegraphics[width=0.7\linewidth]{concepts_dep}
+\caption{Concepts Related to Dependability}
+\label{fig:concepts_dep}
+\end{figure}
+
+\section{Attributes}
+
+\subsection{Definitions}
+
+\textbf{Availability} means the readiness for correct service.
+This includes two subaspects: the functionality has to \textbf{exist} and be realized \textbf{correctly}, i.e., according to its specification.
+
+\textbf{Reliability} means the continuity of correct service.
+This is similar to availability but emphasizes that the service not only exists but exist without downtime or intermittent failures.
+
+\textbf{Safety} means the absence of catastrophic consequences on the user(s) and the environment.
+Often safety involves interpreting signals received from and sending signals to external devices that operate in the real world, e.g., the cameras and the engine of the car.
+This introduces additional uncertainty (not to mention the other cars and pedestrians) that can be difficult to anticipate in the specification.
+
+\textbf{Security} means the availability for authorized users only.
+This includes protection against any malicious influenced from the outside, i.e., any kind of attack or hacking.
+This includes all defenses against hacking.\footnote{\cite{dependability} calls a related property \emph{integrity}, and then defines security as the combination of integrity and confidentiality.}
+
+\textbf{Confidentiality} means the absence of unauthorized disclosure of information.
+This includes the security of all private data including any intermediate results of computation such as passwords or keys.
+
+\textbf{Maintainability} means the ability to undergo repairs and modifications.
+This includes all necessary changes needed during long-term deployment.
+
+\subsection{Incomplete Specifications}
+
+Often the attributes are not or only implicitly part of the specification of a system.
+
+Availability is usually implicitly required, but details may be omitted.
+For example, the acceptable variation of response times may be unspecified.
+
+Reliability is also usually implicit required, but details may be omitted.
+For example, the acceptable downtime may be unspecified.
+
+Safety is usually specified well if a potential safety danger is realized.
+But it can be easy to foresee all necessary safety requirements.
+
+Security is often forgotten completely or partially.
+It is usually difficult to translate the abstract requirement of security into concrete, testable properties.
+After all, the first mistake of security is to assume to know what the attacker might do.
+
+Confidentiality is often considered even less then security.
+
+Maintainability is often ignored completely.
+That is a typical pitfall for large projects, where realizing any requirement at deploy time may be completely different from realizing it after a year or later.
+This is because intermediate changes have messed up the system so much that, e.g., security flaws are not noticed anymore.
+
+\subsection{Imperfect Implementations}
+
+All attributes are very difficult to realize perfectly in implementations.
+
+Availability and reliability often fail.
+In addition to plain design or implementation errors, there may be failures in hardware, networks, operating system, external components that were not foreseen by the developer.
+
+Together with correctness, safety is the only property that is at least in principle accessible to a formal definition.
+But the resulting problem is undecidable.
+So in practice, we have to use extensive testing.  
+
+Security is very complex to prove because any proof must make assumptions about what kind of attacks there are.
+Attacking a system often requires intentionally violating the specification and supply unanticipated input.
+
+Perfect confidentiality is impossible to realize because all computation leaks some information other than the output: This reaches from runtime and resource use to obscure effects like the development of heat due to CPU activity.
+
+Maintainability is hard to realize because especially inexperienced developers or unskilled managers cannot assess whether a particular design is maintainable.
+
+\section{Threats}
+
+\subsection{Failures}
+
+A system \textbf{failure} is an event that occurs when the delivered service deviates from correct service.
+See Fig.~\ref{fig:concepts_fail} for an overview of related concepts.
+
+A \textbf{fault} is the adjudged or hypothesized cause of an error.
+A fault is \textbf{active} when it produces an error; otherwise it is \textbf{dormant}.
+See Fig.~\ref{fig:concepts_fault} for an overview of related concepts.
+
+An \textbf{error} is that part of the system state that may cause a subsequent failure: a failure occurs when an error reaches the service interface and alters the service.
+
+\begin{figure}
+\centering
+\includegraphics[width=0.7\linewidth]{concepts_fail}
+\caption{Failure Modes}
+\label{fig:concepts_fail}
+\end{figure}
+
+\begin{figure}
+\centering
+\includegraphics[width=0.7\linewidth]{concepts_fault}
+\caption{Fault Classes}
+\label{fig:concepts_fault}
+\end{figure}
+
+\section{Means}
+
+\subsection{Fault Prevention}
+
+Fault prevention requires quality control techniques employed during the design and manufacturing of the system.
+That includes, e.g., structured programming, information hiding, or modularization.
+
+Shielding, radiation hardening, etc., are needed to prevent physical faults.
+Training and maintenance procedures aim at preventing interaction faults.
+Firewalls and similar defenses intend to prevent malicious faults.
+
+\subsection{Fault Tolerance}
+
+Fault tolerance is intended to preserve the delivery of correct service in the presence of active faults.
+This may refer to accidental or malicious faults.
+
+\paragraph{Error detection}
+An error that is present but not detected is a \textbf{latent} error. 
+Concurrent error detection takes place during service delivery.
+Preemptive error detection takes place while service delivery is suspended; it checks the
+system for latent errors and dormant faults.
+
+\paragraph{Recovery}
+Recovery consists of error handling and fault handling.
+
+Error handling eliminates errors from the system state by
+\begin{compactitem}
+  \item rollback: the state is transformed to a previously saved state
+  \item compensation: the erroneous state is redundant enough to eliminate the error,
+  \item rollforward: the state is transformed to a new state without the detected error.
+\end{compactitem}
+
+Fault handling prevents located faults from being activated again by
+\begin{compactitem}
+  \item fault diagnosis: identify location and type of the cause of an error
+  \item fault isolation: exclude the fault from future service delivery, i.e., make the fault dormant
+  \item system reconfiguration: switch to non-failed components
+  \item system reinitialization: update to a new configuration of the system
+\end{compactitem}
+
+The choice of error detection, error handling, and fault handling techniques, and of their implementation, is directly related to the underlying fault assumption.
+
+Fault tolerance is recursive: Its implementation must be protected against faults as well.
+
+
+\subsection{Fault Removal}
+
+\paragraph{Development Phase}
+Fault removal during the development phase of a system consists of three steps:
+\begin{compactitem}
+ \item Verification checks whether the system satisfies required properties.
+ \item If verification fails, diagnosis identifies the faults that prevented verification.
+ \item After diagnosis, correction is carried, and verification repeated.
+\end{compactitem}
+
+Multiple different properties can be verified:
+\begin{compactitem}
+ \item Verifying the specification is usually referred to as validation.
+Static verification does not exercise the systems and uses static analysis (e.g., inspections or walk-through), model-checking, or theorem proving.
+Dynamic verification exercises the systems and uses testing.
+\item Verifying the fault tolerance mechanism.
+This can employ formal static verification or fault injection, i.e., testing where intentional faults or errors are part of the test.
+\item Verifying that the system cannot do more than specified is especially relevant for safety and security.
+\end{compactitem}
+
+\emph{Design for verifiability} means to design a system in such a way that verification becomes easy.
+
+\paragraph{Operation Phase}
+Fault removal during the life time of a system employs two methods:
+\begin{compactitem}
+\item Corrective maintenance removes faults that have produced errors that were detected and reported.
+\item Preventive maintenance uncovers faults before they cause errors.
+This may also include design faults that have caused errors in similar systems.
+\end{compactitem}
+
+Fault removal during operation often first isolates the fault (e.g., by a workaround or patch) before the actual removal is carried out.
+
+\subsection{Fault Forecasting}
+
+Fault forecasting evaluates a system with respect to fault occurrence or activation.
+It has two aspects:
+\begin{compactitem}
+  \item Qualitative evaluation identifies, classifies, and ranks the failure modes, or the event combinations that would lead to system failures.
+  \item Quantitative evaluation determines the probabilities to which some of the attributes of dependability are satisfied, which are then viewed as measures of dependability.
+  This may use, e.g., Markov chains or Petri nets.
+\end{compactitem}
+
+%Dependability can remain stable, grow, or decrease during a system's life-cycle.
+%These can be measure by failure intensity, i.e., the number of failures per unit of time.
+%It typically first decreases, then stabilizes, then increases, and the cycle resumes.
+%
+%The alternation of correct-incorrect service delivery is quantified to define reliability, availability, and maintainability as measures of dependability:
+%\begin{compactitem}
+% \item reliability: a measure of the continuous delivery of correct service---or, equivalently, of the time to failure,
+% \item availability: a measure of the delivery of correct service with respect to the alternation of correct and incorrect service,
+%• maintainability: a measure of the time to service restoration since the last failure occurrence, or
+%equivalently, measure of the continuous delivery of incorrect service,
+%• safety is an extension of reliability: when the state of correct service and the states of incorrect
+%service due to non-catastrophic failure are grouped into a safe state (in the sense of being free from
+%catastrophic damage, not from danger), safety is a measure of continuous safeness, or equivalently,
+%of the time to catastrophic failure; safety is thus reliability with respect to catastrophic failures.
+%Generally, a system delivers several services, and there often are two or more modes of service quality,
+%e.g. ranging from full capacity to emergency service. These modes distinguish less and less complete
+%service deliveries. Performance-related measures of dependability are usually subsumed into the notion
+%of performability.
+
+%The main approaches to derive probabilistic measures of dependability measures are modeling and testing.
+%These approaches are complementary since modeling needs data on the basic processes modeled (failure process, maintenance process, system activation process, etc.), that may be obtained either by testing, or by the processing of failure data.
+%When evaluating fault-tolerant systems, the effectiveness of error and fault handling mechanisms, i.e., their coverage, has a drastic influence on dependability measures.
+%The evaluation of coverage can be performed either through modeling or through testing, i.e. fault injection.